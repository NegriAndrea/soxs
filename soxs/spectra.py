from __future__ import division

import numpy as np
import subprocess
import tempfile
import shutil
import os
from soxs.utils import soxs_files_path, mylog, \
    parse_prng, check_file_location, parse_value
from soxs.cutils import broaden_lines
from soxs.constants import erg_per_keV, hc, \
    cosmic_elem, metal_elem, atomic_weights, clight, \
    m_u, elem_names
import astropy.io.fits as pyfits
import astropy.units as u
import h5py
from scipy.interpolate import InterpolatedUnivariateSpline
from soxs.instrument import AuxiliaryResponseFile

class Energies(u.Quantity):
    def __new__(cls, energy, flux):
        ret = u.Quantity.__new__(cls, energy, unit="keV")
        ret.flux = u.Quantity(flux, "erg/(cm**2*s)")
        return ret

def _generate_energies(spec, t_exp, rate, prng, quiet=False):
    cumspec = spec.cumspec
    n_ph = prng.poisson(t_exp*rate)
    if not quiet:
        mylog.info("Creating %d energies from this spectrum." % n_ph)
    randvec = prng.uniform(size=n_ph)
    randvec.sort()
    e = np.interp(randvec, cumspec, spec.ebins.value)
    if not quiet:
        mylog.info("Finished creating energies.")
    return e

class Spectrum(object):
    _units = "photon/(cm**2*s*keV)"
    def __init__(self, ebins, flux):
        self.ebins = u.Quantity(ebins, "keV")
        self.emid = 0.5*(self.ebins[1:]+self.ebins[:-1])
        self.flux = u.Quantity(flux, self._units)
        self.nbins = len(self.emid)
        self.de = self.ebins[1]-self.ebins[0]
        self._compute_total_flux()
        self.func = InterpolatedUnivariateSpline(self.emid.value, self.flux.value)

    def _compute_total_flux(self):
        self.total_flux = self.flux.sum()*self.de
        self.total_energy_flux = (self.flux*self.emid.to("erg")).sum()*self.de/(1.0*u.photon)
        cumspec = np.cumsum(self.flux.value*self.de.value)
        cumspec = np.insert(cumspec, 0, 0.0)
        cumspec /= cumspec[-1]
        self.cumspec = cumspec

    def __add__(self, other):
        if self.nbins != other.nbins or \
            not np.isclose(self.ebins.value, other.ebins.value).all():
            raise RuntimeError("Energy binning for these two "
                               "spectra is not the same!!")
        if self._units != other._units:
            raise RuntimeError("The units for these two spectra "
                               "are not the same!")
        return Spectrum(self.ebins, self.flux+other.flux)

    def __mul__(self, other):
        if isinstance(other, AuxiliaryResponseFile):
            return ConvolvedSpectrum(self, other)
        else:
            return Spectrum(self.ebins, other*self.flux)

    __rmul__ = __mul__

    def __truediv__(self, other):
        return Spectrum(self.ebins, self.flux/other)

    __div__ = __truediv__

    def __repr__(self):
        s = "Spectrum (%s - %s)\n" % (self.ebins[0], self.ebins[-1])
        s += "    Total Flux:\n    %s\n    %s\n" % (self.total_flux, self.total_energy_flux)
        return s

    def __call__(self, e):
        e = parse_value(e, "keV")
        return u.Quantity(self.func(e), self._units)

    def get_flux_in_band(self, emin, emax):
        """
        Determine the total flux within a band specified 
        by an energy range. 

        Parameters
        ----------
        emin : float, (value, unit) tuple, or :class:`~astropy.units.Quantity`
            The minimum energy in the band, in keV.
        emax : float, (value, unit) tuple, or :class:`~astropy.units.Quantity`
            The maximum energy in the band, in keV.

        Returns
        -------
        A tuple of values for the flux/intensity in the 
        band: the first value is in terms of the photon 
        rate, the second value is in terms of the energy rate. 
        """
        emin = parse_value(emin, "keV")
        emax = parse_value(emax, "keV")
        range = np.logical_and(self.emid.value >= emin, self.emid.value <= emax)
        pflux = self.flux[range].sum()*self.de
        eflux = (self.flux*self.emid.to("erg"))[range].sum()*self.de/(1.0*u.photon)
        return pflux, eflux

    @classmethod
    def from_xspec_script(cls, infile, emin=0.01, emax=50.0, nbins=10000):
        """
        Create a model spectrum using a script file as 
        input to XSPEC.

        Parameters
        ----------
        infile : string
            Path to the script file to use. 
        emin : float, (value, unit) tuple, or :class:`~astropy.units.Quantity`, optional
            The minimum energy of the spectrum in keV. 
            Default: 0.01
        emax : float, (value, unit) tuple, or :class:`~astropy.units.Quantity`, optional
            The maximum energy of the spectrum in keV. 
            Default: 50.0
        nbins : integer, optional
            The number of bins in the spectrum. Default: 10000
        """
        f = open(infile, "r")
        xspec_in = f.readlines()
        f.close()
        return cls._from_xspec(xspec_in, emin, emax, nbins)

    @classmethod
    def from_xspec_model(cls, model_string, params, emin=0.01, emax=50.0,
                         nbins=10000):
        """
        Create a model spectrum using a model string and parameters
        as input to XSPEC.

        Parameters
        ----------
        model_string : string
            The model to create the spectrum from. Use standard XSPEC
            model syntax. Example: "wabs*mekal"
        params : list
            The list of parameters for the model. Must be in the order
            that XSPEC expects.
        emin : float, (value, unit) tuple, or :class:`~astropy.units.Quantity`, optional
            The minimum energy of the spectrum in keV. Default: 0.01
        emax : float, (value, unit) tuple, or :class:`~astropy.units.Quantity`, optional
            The maximum energy of the spectrum in keV. Default: 50.0
        nbins : integer, optional
            The number of bins in the spectrum. Default: 10000
        """
        xspec_in = []
        model_str = "%s &" % model_string
        for param in params:
            model_str += " %g &" % param
        model_str += " /*"
        xspec_in.append("model %s\n" % model_str)
        return cls._from_xspec(xspec_in, emin, emax, nbins)

    @classmethod
    def from_xspec(cls, model_string, params, emin=0.01, emax=50.0,
                   nbins=10000):
        mylog.warning("The 'from_xspec' method has been deprecated: "
                      "use 'from_xspec_model' instead.")
        cls.from_xspec_model(model_string, params, emin=emin, emax=emax, nbins=nbins)

    @classmethod
    def _from_xspec(cls, xspec_in, emin, emax, nbins):
        emin = parse_value(emin, "keV")
        emax = parse_value(emax, "keV")
        tmpdir = tempfile.mkdtemp()
        curdir = os.getcwd()
        os.chdir(tmpdir)
        xspec_in.append("dummyrsp %g %g %d lin\n" % (emin, emax, nbins))
        xspec_in += ["set fp [open spec_therm.xspec w+]\n",
                     "tclout energies\n", "puts $fp $xspec_tclout\n",
                     "tclout modval\n", "puts $fp $xspec_tclout\n",
                     "close $fp\n", "quit\n"]
        f_xin = open("xspec.in", "w")
        f_xin.writelines(xspec_in)
        f_xin.close()
        logfile = os.path.join(curdir, "xspec.log")
        with open(logfile, "ab") as xsout:
            subprocess.call(["xspec", "-", "xspec.in"],
                            stdout=xsout, stderr=xsout)
        f_s = open("spec_therm.xspec", "r")
        lines = f_s.readlines()
        f_s.close()
        ebins = np.array(lines[0].split()).astype("float64")
        de = np.diff(ebins)[0]
        flux = np.array(lines[1].split()).astype("float64")/de
        os.chdir(curdir)
        shutil.rmtree(tmpdir)
        return cls(ebins, flux)

    @classmethod
    def from_powerlaw(cls, photon_index, redshift, norm,
                      emin=0.01, emax=50.0, nbins=10000):
        """
        Create a spectrum from a power-law model.

        Parameters
        ----------
        photon_index : float
            The photon index of the source.
        redshift : float
            The redshift of the source.
        norm : float
            The normalization of the source in units of
            photons/s/cm**2/keV at 1 keV in the source 
            frame.
        emin : float, (value, unit) tuple, or :class:`~astropy.units.Quantity`, optional
            The minimum energy of the spectrum in keV. 
            Default: 0.01
        emax : float, (value, unit) tuple, or :class:`~astropy.units.Quantity`, optional
            The maximum energy of the spectrum in keV. 
            Default: 50.0
        nbins : integer, optional
            The number of bins in the spectrum. Default: 10000
        """
        emin = parse_value(emin, 'keV')
        emax = parse_value(emax, 'keV')
        ebins = np.linspace(emin, emax, nbins+1)
        emid = 0.5*(ebins[1:]+ebins[:-1])
        flux = norm*(emid*(1.0+redshift))**(-photon_index)
        return cls(ebins, flux)

    @classmethod
    def from_file(cls, filename):
        """
        Read a spectrum from an ASCII or HDF5 file.

        If ASCII: accepts a file with two columns,
        the first being the center energy of the bin in 
        keV and the second being the spectrum in the
        appropriate units, assuming a linear binning 
        with constant bin widths.

        If HDF5: accepts a file with one array dataset, 
        named "spectrum", which is the spectrum in the 
        appropriate units, and two scalar datasets, 
        "emin" and "emax", which are the minimum and 
        maximum energies in keV.

        Parameters
        ----------
        filename : string
            The path to the file containing the spectrum.
        """
        if filename.endswith(".h5"):
            f = h5py.File(filename)
            flux = f["spectrum"].value
            nbins = flux.size
            ebins = np.linspace(f["emin"].value, f["emax"].value, nbins+1)
            f.close()
        else:
            emid, flux = np.loadtxt(filename, unpack=True)
            de = np.diff(emid)[0]
            ebins = np.append(emid-0.5*de, emid[-1]+0.5*de)
        return cls(ebins, flux)

    @classmethod
    def from_constant(cls, const_flux, emin=0.01, emax=50.0, nbins=10000):
        """
        Create a spectrum from a constant model using 
        XSPEC.

        Parameters
        ----------
        const_flux : float
            The value of the constant flux in the units 
            of the spectrum. 
        emin : float, (value, unit) tuple, or :class:`~astropy.units.Quantity`, optional
            The minimum energy of the spectrum in keV. 
            Default: 0.01
        emax : float, (value, unit) tuple, or :class:`~astropy.units.Quantity`, optional
            The maximum energy of the spectrum in keV. 
            Default: 50.0
        nbins : integer, optional
            The number of bins in the spectrum. Default: 10000
        """
        emin = parse_value(emin, "keV")
        emax = parse_value(emax, 'keV')
        ebins = np.linspace(emin, emax, nbins+1)
        flux = const_flux*np.ones(nbins)
        return cls(ebins, flux)

    def rescale_flux(self, new_flux, emin=None, emax=None, flux_type="photons"):
        """
        Rescale the flux of the spectrum, optionally using 
        a specific energy band.

        Parameters
        ----------
        new_flux : float
            The new flux in units of photons/s/cm**2.
        emin : float, (value, unit) tuple, or :class:`~astropy.units.Quantity`, optional
            The minimum energy of the band to consider, 
            in keV. Default: Use the minimum energy of 
            the entire spectrum.
        emax : float, (value, unit) tuple, or :class:`~astropy.units.Quantity`, optional
            The maximum energy of the band to consider, 
            in keV. Default: Use the maximum energy of 
            the entire spectrum.
        flux_type : string, optional
            The units of the flux to use in the rescaling:
                "photons": photons/s/cm**2
                "energy": erg/s/cm**2
        """
        if emin is None:
            emin = self.ebins[0].value
        if emax is None:
            emax = self.ebins[-1].value
        emin = parse_value(emin, "keV")
        emax = parse_value(emax, 'keV')
        idxs = np.logical_and(self.emid.value >= emin, self.emid.value <= emax)
        if flux_type == "photons":
            f = self.flux[idxs].sum()*self.de
        elif flux_type == "energy":
            f = (self.flux*self.emid.to("erg"))[idxs].sum()*self.de
        self.flux *= new_flux/f.value
        self._compute_total_flux()

    def write_file(self, specfile, overwrite=False):
        """
        Write the spectrum to a file.

        Parameters
        ----------
        specfile : string
            The filename to write the file to.
        overwrite : boolean, optional
            Whether or not to overwrite an existing 
            file. Default: False
        """
        if os.path.exists(specfile) and not overwrite:
            raise IOError("File %s exists and overwrite=False!" % specfile)
        header = "Energy\tFlux\nkeV\t%s" % self._units
        np.savetxt(specfile, np.transpose([self.emid, self.flux]), 
                   delimiter="\t", header=header)

    def apply_foreground_absorption(self, nH, model="wabs"):
        """
        Given a hydrogen column density, apply
        galactic foreground absorption to the spectrum. 

        Parameters
        ----------
        nH : float, (value, unit) tuple, or :class:`~astropy.units.Quantity`
            The hydrogen column in units of 10**22 atoms/cm**2
        model : string, optional
            The model for absorption to use. Options are "wabs"
            (Wisconsin, Morrison and McCammon; ApJ 270, 119) or
            "tbabs" (Tuebingen-Boulder, Wilms, J., Allen, A., & 
            McCray, R. 2000, ApJ, 542, 914). Default: "wabs".
        """
        nH = parse_value(nH, "1.0e22*cm**-2")
        if model == "wabs":
            sigma = wabs_cross_section(self.emid.value)
        elif model == "tbabs":
            sigma = tbabs_cross_section(self.emid.value)
        self.flux *= np.exp(-nH*1.0e22*sigma)
        self._compute_total_flux()

    def generate_energies(self, t_exp, area, prng=None, quiet=False):
        """
        Generate photon energies from this spectrum 
        given an exposure time and effective area.

        Parameters
        ----------
        t_exp : float, (value, unit) tuple, or :class:`~astropy.units.Quantity`
            The exposure time in seconds.
        area : float, (value, unit) tuple, or :class:`~astropy.units.Quantity`
            The effective area in cm**2. If one is creating 
            events for a SIMPUT file, a constant should be 
            used and it must be large enough so that a 
            sufficiently large sample is drawn for the ARF.
        prng : :class:`~numpy.random.RandomState` object, integer, or None
            A pseudo-random number generator. Typically will only 
            be specified if you have a reason to generate the same 
            set of random numbers, such as for a test. Default is None, 
            which sets the seed based on the system time. 
        quiet : boolean, optional
            If True, log messages will not be displayed when 
            creating energies. Useful if you have to loop over 
            a lot of spectra. Default: False
        """
        t_exp = parse_value(t_exp, "s")
        area = parse_value(area, "cm**2")
        prng = parse_prng(prng)
        rate = area*self.total_flux.value
        energy = _generate_energies(self, t_exp, rate, prng, quiet=quiet)
        flux = np.sum(energy)*erg_per_keV/t_exp/area
        energies = Energies(energy, flux)
        return energies

class ApecGenerator(object):
    r"""
    Initialize a thermal gas emission model from the 
    AtomDB APEC tables available at http://www.atomdb.org. 
    This code borrows heavily from Python routines used to 
    read the APEC tables developed by Adam Foster at the
    CfA (afoster@cfa.harvard.edu).

    Parameters
    ----------
    emin : float, (value, unit) tuple, or :class:`~astropy.units.Quantity`
        The minimum energy for the spectral model.
    emax : float, (value, unit) tuple, or :class:`~astropy.units.Quantity`
        The maximum energy for the spectral model.
    nbins : integer
        The number of bins in the spectral model.
    var_elem : list of strings, optional
        The names of elements to allow to vary freely
        from the single abundance parameter. Default:
        None
    apec_root : string, optional
        The directory root where the APEC model files 
        are stored. If not provided, the default is to 
        grab them from the tables stored with SOXS.
    apec_vers : string, optional
        The version identifier string for the APEC files, 
        e.g. "2.0.2"
    broadening : boolean, optional
        Whether or not the spectral lines should be 
        thermally and velocity broadened. Default: True
    nolines : boolean, optional
        Turn off lines entirely for generating spectra.
        Default: False

    Examples
    --------
    >>> apec_model = ApecGenerator(0.05, 50.0, 1000, apec_vers="3.0.3",
    ...                            broadening=True)
    """
<<<<<<< HEAD
    def __init__(self, emin, emax, nbins, apec_root=None,
                 apec_vers="3.0.8", broadening=True):
        emin = parse_value(emin, "keV")
        emax = parse_value(emax, 'keV')
=======
    def __init__(self, emin, emax, nbins, var_elem=None, apec_root=None,
                 apec_vers="3.0.8", broadening=True, nolines=False):
>>>>>>> aa36f59c
        self.emin = emin
        self.emax = emax
        self.nbins = nbins
        self.ebins = np.linspace(self.emin, self.emax, nbins+1)
        self.de = np.diff(self.ebins)
        self.emid = 0.5*(self.ebins[1:]+self.ebins[:-1])
        if apec_root is None:
            apec_root = soxs_files_path
        self.cocofile = os.path.join(apec_root, "apec_v%s_coco.fits" % apec_vers)
        self.linefile = os.path.join(apec_root, "apec_v%s_line.fits" % apec_vers)
        if not os.path.exists(self.cocofile) or not os.path.exists(self.linefile):
            raise IOError("Cannot find the APEC files!\n %s\n, %s" % (self.cocofile,
                                                                      self.linefile))
        self.nolines = nolines
        self.wvbins = hc/self.ebins[::-1]
        self.broadening = broadening
        try:
            self.line_handle = pyfits.open(self.linefile)
        except IOError:
            raise IOError("LINE file %s does not exist" % self.linefile)
        try:
            self.coco_handle = pyfits.open(self.cocofile)
        except IOError:
            raise IOError("COCO file %s does not exist" % self.cocofile)

        self.Tvals = self.line_handle[1].data.field("kT")
        self.nT = len(self.Tvals)
        self.dTvals = np.diff(self.Tvals)
        self.minlam = self.wvbins.min()
        self.maxlam = self.wvbins.max()
        if var_elem is None:
            self.var_elem = []
        else:
            self.var_elem = [elem_names.index(elem) for elem in var_elem]
        self.var_elem.sort()
        self.var_elem_names = [elem_names[elem] for elem in self.var_elem]
        self.num_var_elem = len(self.var_elem)
        self.cosmic_elem = [elem for elem in cosmic_elem 
                            if elem not in self.var_elem]
        self.metal_elem = [elem for elem in metal_elem
                           if elem not in self.var_elem]

    def _make_spectrum(self, kT, element, velocity, line_fields,
                       coco_fields, scale_factor):

        tmpspec = np.zeros(self.nbins)

        if not self.nolines:
            i = np.where((line_fields['element'] == element) &
                         (line_fields['lambda'] > self.minlam) &
                         (line_fields['lambda'] < self.maxlam))[0]

            E0 = hc/line_fields['lambda'][i].astype("float64")*scale_factor
            amp = line_fields['epsilon'][i].astype("float64")
            if self.broadening:
                sigma = 2.*kT*erg_per_keV/(atomic_weights[element]*m_u)
                sigma += 2.0*velocity*velocity
                sigma = E0*np.sqrt(sigma)/clight
                vec = broaden_lines(E0, sigma, amp, self.ebins)
            else:
                vec = np.histogram(E0, self.ebins, weights=amp)[0]
            tmpspec += vec

        ind = np.where((coco_fields['Z'] == element) &
                       (coco_fields['rmJ'] == 0))[0]
        if len(ind) == 0:
            return tmpspec
        else:
            ind = ind[0]

        n_cont = coco_fields['N_Cont'][ind]
        e_cont = coco_fields['E_Cont'][ind][:n_cont]*scale_factor
        continuum = coco_fields['Continuum'][ind][:n_cont]

        tmpspec += np.interp(self.emid, e_cont, continuum)*self.de/scale_factor

        n_pseudo = coco_fields['N_Pseudo'][ind]
        e_pseudo = coco_fields['E_Pseudo'][ind][:n_pseudo]*scale_factor
        pseudo = coco_fields['Pseudo'][ind][:n_pseudo]

        tmpspec += np.interp(self.emid, e_pseudo, pseudo)*self.de/scale_factor

        return tmpspec*scale_factor

    def _preload_data(self, index):
        line_data = self.line_handle[index+2].data
        coco_data = self.coco_handle[index+2].data
        line_fields = ('element', 'lambda', 'epsilon')
        coco_fields = ('Z', 'rmJ', 'N_Cont', 'E_Cont', 'Continuum', 'N_Pseudo',
                       'E_Pseudo', 'Pseudo')
        line_fields = {el: line_data.field(el) for el in line_fields}
        coco_fields = {el: coco_data.field(el) for el in coco_fields}
        return line_fields, coco_fields

    def _get_table(self, indices, redshift, velocity):
        numi = len(indices)
        scale_factor = 1./(1.+redshift)
        cspec = np.zeros((numi, self.nbins))
        mspec = np.zeros((numi, self.nbins))
        vspec = None
        if self.num_var_elem > 0:
            vspec = np.zeros((self.num_var_elem, numi, self.nbins))
        for i, ikT in enumerate(indices):
            line_fields, coco_fields = self._preload_data(ikT)
            # First do H,He, and trace elements
            for elem in self.cosmic_elem:
                cspec[i,:] += self._make_spectrum(self.Tvals[ikT], elem, velocity, line_fields,
                                                  coco_fields, scale_factor)
            # Next do the metals
            for elem in self.metal_elem:
                mspec[i,:] += self._make_spectrum(self.Tvals[ikT], elem, velocity, line_fields,
                                                  coco_fields, scale_factor)
            # Now do any metals that we wanted to vary freely from the abund
            # parameter
            if self.num_var_elem > 0:
                for j, elem in enumerate(self.var_elem):
                    vspec[j,i,:] = self._make_spectrum(self.Tvals[ikT], elem, velocity, 
                                                       line_fields, coco_fields, scale_factor)
        return cspec, mspec, vspec

    def get_spectrum(self, kT, abund, redshift, norm, velocity=0.0,
                     elem_abund=None):
        """
        Get a thermal emission spectrum.

        Parameters
        ----------
        kT : float, (value, unit) tuple, or :class:`~astropy.units.Quantity`
            The temperature in keV.
        abund : float
            The metal abundance in solar units. 
        redshift : float
            The redshift.
        norm : float
            The normalization of the model, in the standard
            Xspec units of 1.0e-14*EM/(4*pi*(1+z)**2*D_A**2).
        velocity : float, (value, unit) tuple, or :class:`~astropy.units.Quantity`, optional
            The velocity broadening parameter, in units of 
            km/s. Default: 0.0
        elem_abund : dict of element name, float pairs
            A dictionary of elemental abundances to vary
            freely of the abund parameter. Default: None
        """
        kT = parse_value(kT, "keV")
        velocity = parse_value(velocity, "km/s")
        v = velocity*1.0e5
        if elem_abund is None:
            elem_abund = {}
        if set(elem_abund.keys()) != set(self.var_elem_names):
            raise RuntimeError("The supplied set of abundances is not the "
                               "same as that was originally set!\n"
                               "Free elements: %s\nAbundances: %s" % (set(elem_abund.keys()),
                                                                      set(self.var_elem_names)))
        tindex = np.searchsorted(self.Tvals, kT)-1
        if tindex >= self.Tvals.shape[0]-1 or tindex < 0:
            return np.zeros(self.nbins)
        dT = (kT-self.Tvals[tindex])/self.dTvals[tindex]
        cspec, mspec, vspec = self._get_table([tindex, tindex+1], redshift, v)
        cosmic_spec = cspec[0,:]*(1.-dT)+cspec[1,:]*dT
        metal_spec = mspec[0,:]*(1.-dT)+mspec[1,:]*dT
        spec = cosmic_spec + abund*metal_spec
        if vspec is not None:
            for elem, eabund in elem_abund.items():
                j = self.var_elem_names.index(elem)
                spec += eabund*(vspec[j,0,:]*(1.-dT)+vspec[j,1,:]*dT)
        spec = 1.0e14*norm*spec/self.de
        return Spectrum(self.ebins, spec)

def wabs_cross_section(E):
    emax = np.array([0.0, 0.1, 0.284, 0.4, 0.532, 0.707, 0.867, 1.303, 1.840, 
                     2.471, 3.210, 4.038, 7.111, 8.331, 10.0])
    c0 = np.array([17.3, 34.6, 78.1, 71.4, 95.5, 308.9, 120.6, 141.3,
                   202.7,342.7,352.2,433.9,629.0,701.2])
    c1 = np.array([608.1, 267.9, 18.8, 66.8, 145.8, -380.6, 169.3,
                   146.8, 104.7, 18.7, 18.7, -2.4, 30.9, 25.2]) 
    c2 = np.array([-2150., -476.1 ,4.3, -51.4, -61.1, 294.0, -47.7,
                   -31.5, -17.0, 0.0, 0.0, 0.75, 0.0, 0.0])
    idxs = np.minimum(np.searchsorted(emax, E)-1, 13)
    sigma = (c0[idxs]+c1[idxs]*E+c2[idxs]*E*E)*1.0e-24/E**3
    return sigma

def get_wabs_absorb(e, nH):
    sigma = wabs_cross_section(e)
    return np.exp(-nH*1.0e22*sigma)

_tbabs_emid = None
_tbabs_sigma = None
_tbabs_spline = None

def tbabs_cross_section(E):
    global _tbabs_emid
    global _tbabs_sigma
    global _tbabs_spline
    if _tbabs_spline is None:
        filename = check_file_location("tbabs_table.h5", "files")
        f = h5py.File(filename, "r")
        _tbabs_sigma = f["cross_section"][:]
        nbins = _tbabs_sigma.size
        ebins = np.linspace(f["emin"].value, f["emax"].value, nbins+1)
        f.close()
        _tbabs_emid = 0.5*(ebins[1:]+ebins[:-1])
        _tbabs_spline = InterpolatedUnivariateSpline(_tbabs_emid,
                                                     _tbabs_sigma, ext=1)
    return _tbabs_spline(E)

def get_tbabs_absorb(e, nH):
    sigma = tbabs_cross_section(e)
    return np.exp(-nH*1.0e22*sigma)

class ConvolvedSpectrum(Spectrum):
    _units = "photon/(s*keV)"
    def __init__(self, spectrum, arf):
        """
        Generate a convolved spectrum by convolving a spectrum with an
        ARF.

        Parameters
        ----------
        spectrum : :class:`~soxs.spectra.Spectrum` object
            The input spectrum to convolve with.
        arf : string or :class:`~soxs.instrument.AuxiliaryResponseFile`
            The ARF to use in the convolution.
        """
        if not isinstance(arf, AuxiliaryResponseFile):
            arf = AuxiliaryResponseFile(arf)
        self.arf = arf
        earea = arf.interpolate_area(spectrum.emid)
        rate = spectrum.flux * earea
        super(ConvolvedSpectrum, self).__init__(spectrum.ebins, rate)

    def deconvolve(self):
        """
        Return the deconvolved :class:`~soxs.spectra.Spectrum`
        object associated with this convolved spectrum.
        """
        earea = self.arf.interpolate_area(self.emid)
        flux = self.flux / earea
        flux = np.nan_to_num(flux.value)
        return Spectrum(self.ebins.value, flux)

    def generate_energies(self, t_exp, prng=None):
        """
        Generate photon energies from this convolved spectrum given an
        exposure time.

        Parameters
        ----------
        t_exp : float, (value, unit) tuple, or :class:`~astropy.units.Quantity`
            The exposure time in seconds.
        prng : :class:`~numpy.random.RandomState` object, integer, or None
            A pseudo-random number generator. Typically will only 
            be specified if you have a reason to generate the same 
            set of random numbers, such as for a test. Default is None, 
            which sets the seed based on the system time. 
        """
        t_exp = parse_value(t_exp, "s")
        prng = parse_prng(prng)
        rate = self.total_flux.value
        energy = _generate_energies(self, t_exp, rate, prng)
        earea = self.arf.interpolate_area(energy).value
        flux = np.sum(energy)*erg_per_keV/t_exp/earea.sum()
        energies = Energies(energy, flux)
        return energies<|MERGE_RESOLUTION|>--- conflicted
+++ resolved
@@ -442,15 +442,10 @@
     >>> apec_model = ApecGenerator(0.05, 50.0, 1000, apec_vers="3.0.3",
     ...                            broadening=True)
     """
-<<<<<<< HEAD
-    def __init__(self, emin, emax, nbins, apec_root=None,
-                 apec_vers="3.0.8", broadening=True):
+    def __init__(self, emin, emax, nbins, var_elem=None, apec_root=None,
+                 apec_vers="3.0.8", broadening=True, nolines=False):
         emin = parse_value(emin, "keV")
         emax = parse_value(emax, 'keV')
-=======
-    def __init__(self, emin, emax, nbins, var_elem=None, apec_root=None,
-                 apec_vers="3.0.8", broadening=True, nolines=False):
->>>>>>> aa36f59c
         self.emin = emin
         self.emax = emax
         self.nbins = nbins
